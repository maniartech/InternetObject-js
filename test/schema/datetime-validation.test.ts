--- conflicted
+++ resolved
@@ -1,17 +1,11 @@
 import 'jest'
 import InternetObject from '../../src'
-<<<<<<< HEAD
 import ASTParser from '../../src/parser/ast-parser'
+import ErrorCodes from '../../src/errors/io-error-codes'
+
 import { print } from '../../src/utils/index'
-import ErrorCodes from '../../src/errors/io-error-codes'
-import { parseDateTime } from '../../src/utils/datetime'
-
-=======
-
-import ErrorCodes from '../../src/errors/io-error-codes'
 import { parseDateTime, dateToDatetimeString } from '../../src/utils/datetime'
 
->>>>>>> 9318d4c1
 const dt11 = '2020-04-12T08:43:46.619Z'
 const dt12 = '2020-04-12T08:43:46'
 const dt13 = '2020-04-12T08:43'
@@ -21,30 +15,13 @@
 const dt23 = '20200412T0843'
 
 describe('DateTime Parser', () => {
-<<<<<<< HEAD
   it('parsers valid datetimes', () => {
-    const objStr = String.raw`
-    v1:datetime, v2:datetime, v3?:datetime
-    ---
-    ~ "${dt11}", "${dt12}"
-    ~ ${dt21}, ${dt22}, ${dt23}
-    `
-    const { data } = new InternetObject(objStr)
-
-    expect(data[0].v1 instanceof Date).toBeTruthy()
-    expect(data[0].v2 instanceof Date).toBeTruthy()
-    expect(data[0].v3).toBeUndefined()
-    expect(data[1].v1 instanceof Date).toBeTruthy()
-    expect(data[1].v2 instanceof Date).toBeTruthy()
-    expect(data[1].v3 instanceof Date).toBeTruthy()
-=======
-  it('parses valid datetime', () => {
     const objStr = String.raw`
     v1:datetime, v2?:datetime, v3?:datetime, v4?:datetime
     ---
     ~ "${dt11}", "${dt12}", "${dt13}"
-    ~ ${dt21}, ${dt22}, ${dt23}
-    `
+    ~ ${dt21}, ${dt22}, ${dt23}`
+
     const [d1, d2] = new InternetObject(objStr).data
 
     // Validate d1
@@ -68,7 +45,7 @@
     expect(d1.v3.getMinutes()).toBe(43)
     expect(d1.v3.getSeconds()).toBe(0)
 
-    // // Validate d2
+    // Validate d2
     expect(d2.v1 instanceof Date).toBeTruthy()
     expect(d2.v2 instanceof Date).toBeTruthy()
     expect(d2.v3 instanceof Date).toBeTruthy()
@@ -87,18 +64,14 @@
     expect(d2.v3.getHours()).toBe(8)
     expect(d2.v3.getMinutes()).toBe(43)
     expect(d2.v3.getSeconds()).toBe(0)
->>>>>>> 9318d4c1
   })
 
   it('checks validations and default value', () => {
     const objStr = String.raw`
-    v1?:datetime, v2?*:{datetime}, v3:{datetime, default:now}
+    v1?:datetime, v2?*:{datetime}, v3?:datetime
     ---
     ~ , "${dt12}"
-<<<<<<< HEAD
     ~ ,,
-=======
->>>>>>> 9318d4c1
     ~ ,N,
     `
 
@@ -106,115 +79,70 @@
 
     expect(data[0].v1).toBeUndefined()
     expect(data[0].v2 instanceof Date).toBeTruthy()
-    expect(data[0].v3 instanceof Date).toBeTruthy()
-<<<<<<< HEAD
+    expect(data[0].v3).toBeUndefined()
 
     expect(data[1].v1).toBeUndefined()
     expect(data[1].v2).toBeUndefined()
-    expect(data[1].v3 instanceof Date).toBeTruthy()
+    expect(data[1].v3).toBeUndefined()
 
     expect(data[2].v1).toBeUndefined()
     expect(data[2].v2).toBeNull()
-    expect(data[2].v3 instanceof Date).toBeTruthy()
+    expect(data[2].v3).toBeUndefined()
+  })
+
+  it('throws errors when invalid values are found', () => {
+    //
   })
 })
 
 describe('DateTime Load', () => {
   it('valid datetime', () => {
     const schema = String.raw`
-    v1:datetime, v2:datetime, v3?:datetime
+    v1:datetime, v2:datetime, v3?:datetime, v4*:datetime, v5?:datetime
     `
     const obj = new InternetObject(
       {
         v1: parseDateTime(dt11),
         v2: parseDateTime(dt12),
-        v3: parseDateTime(dt13)
+        v3: parseDateTime(dt13),
+        v4: null
       },
       schema
     )
+
     expect(obj.data.v1.toJSON()).toBe(dt11)
-    expect(obj.data.v2).toBe(dateTo)
-    console.log(obj.data)
-    // expect(obj.data.v2).toBe(max)
-    // expect(obj.data.v3).toBe(0)
-  })
-
-  //   it('invalid ints', () => {
-  //     const t1 = () => {
-  //       return new InternetObject(String.raw`
-  //         v1:int
-  //         ---
-  //         0.005
-  //       `)
-  //     }
-  //     const t2 = () => {
-  //       return new InternetObject(String.raw`
-  //       v1:int
-  //       ---
-  //       -100.005
-  //       `)
-  //     }
-
-  //     const t3 = () => {
-  //       return new InternetObject(String.raw`
-  //       v1:int
-  //       ---
-  //       100.5
-  //       `)
-  //     }
-  //     expect(t1).toThrowError()
-  //     expect(t2).toThrowError()
-  //     expect(t3).toThrowError()
-  //   })
-
-  //   it('handles variables', () => {
-  //     const text = String.raw`
-  //         ~ a:1
-  //         ~ b:2
-  //         ~ $schema: {a:number, b:number, tags:[{o:{number, choices: [1, 2]}}]}
-  //         ---
-  //         ~ $a, $b, [{$a}, {o:$b}]
-  //         ~ a:$a, b:$b, tags:[{o:$a}, {o:$b}]
-  //       `
-
-  //     const io = new InternetObject(text)
-  //     const [o1, o2] = io.data
-
-  //     expect(o1.a).toBe(1)
-  //     expect(o1.b).toBe(2)
-  //     expect(o1.tags[0].o).toBe(1)
-  //     expect(o1.tags[1].o).toBe(2)
-
-  //     expect(o2.a).toBe(1)
-  //     expect(o2.b).toBe(2)
-  //     expect(o2.tags[0].o).toBe(1)
-  //     expect(o2.tags[1].o).toBe(2)
-
-  //     const e1 = () => {
-  //       const text = String.raw`
-  //         ~ a:1
-  //         ~ b:2
-  //         ~ $schema: {a:number, b:number, tags:[{o:{number, choices: [1, 3]}}]}
-  //         ---
-  //         ~ $a, $b, [{$a}, {o:$b}]
-  //       `
-
-  //       const io = new InternetObject(text)
-  //     }
-  //     expect(e1).toThrowError(ErrorCodes.invalidChoice)
-  //   })
-=======
-
-    expect(data[1].v1).toBeUndefined()
-    expect(data[1].v2).toBeNull()
-    expect(data[1].v3 instanceof Date).toBeTruthy()
+    expect(dateToDatetimeString(obj.data.v2)).toBe('2020-04-12T08:43:46.000')
+    expect(dateToDatetimeString(obj.data.v3)).toBe('2020-04-12T08:43:00.000')
+    expect(obj.data.v4).toBeNull()
+    expect(obj.data.v5).toBeUndefined()
+  })
+
+  it('throws an errors when invalid statements are found', () => {
+    const schema = String.raw`
+    v1:datetime, v2:datetime, v3*:{datetime, default:N}, v4:datetime`
+
+    expect(() => {
+      return new InternetObject(',,', schema)
+    }).toThrow(ErrorCodes.valueRequired)
+
+    expect(() => {
+      return new InternetObject('invalid-date', schema)
+    }).toThrow(ErrorCodes.invalidDateTime)
+
+    expect(() => {
+      return new InternetObject('2020-12-01, invalid-date', schema)
+    }).toThrow(ErrorCodes.invalidDateTime)
+
+    expect(() => {
+      return new InternetObject('2020-12-01, 2020-12-01, N', schema)
+    }).toThrow(ErrorCodes.valueRequired)
   })
 })
 
-describe('Date Parser', () => {
-  it('valid ints', () => {
-    const schema = String.raw`
-    v1:datetime, v2:datetime, v3*:{datetime, default:N}, v4:datetime`
+describe('DateTime Load', () => {
+  it('valid datetimes', () => {
+    const schema = String.raw`
+    v1:datetime, v2:datetime, v3*:{datetime, default:N}, v4?:datetime`
 
     const obj = new InternetObject(
       {
@@ -230,5 +158,43 @@
     expect(obj.data.v3).toBeNull()
     expect(obj.data.v4).toBeUndefined()
   })
->>>>>>> 9318d4c1
+
+  it('throws an errors when invalid statements are found', () => {
+    const schema = String.raw`
+    v1:datetime, v2:datetime, v3*:{datetime, default:N}, v4:datetime`
+
+    expect(() => {
+      return new InternetObject({}, schema)
+    }).toThrow(ErrorCodes.valueRequired)
+
+    expect(() => {
+      return new InternetObject(
+        {
+          v1: 'invalid-date'
+        },
+        schema
+      )
+    }).toThrow(ErrorCodes.invalidDateTime)
+
+    expect(() => {
+      return new InternetObject(
+        {
+          v1: new Date(),
+          v2: 'invalid-date'
+        },
+        schema
+      )
+    }).toThrow(ErrorCodes.invalidDateTime)
+
+    expect(() => {
+      return new InternetObject(
+        {
+          v1: new Date(),
+          v2: new Date(),
+          v3: null
+        },
+        schema
+      )
+    }).toThrow(ErrorCodes.valueRequired)
+  })
 })